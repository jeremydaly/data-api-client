'use strict'

/*
 * This module provides a simplified interface into the Aurora Serverless
 * Data API by abstracting away the notion of field values.
 *
 * More detail regarding the Aurora Serverless Data APIcan be found here:
 * https://docs.aws.amazon.com/AmazonRDS/latest/AuroraUserGuide/data-api.html
 *
 * @author Jeremy Daly <jeremy@jeremydaly.com>
 * @version 1.2.0
 * @license MIT
 */

// Require the aws-sdk. This is a dev dependency, so if being used
// outside of a Lambda execution environment, it must be manually installed.
const AWS = require('aws-sdk')

// Require sqlstring to add additional escaping capabilities
const sqlString = require('sqlstring')

// Supported value types in the Data API
const supportedTypes = [
  'arrayValue',
  'blobValue',
  'booleanValue',
  'doubleValue',
  'isNull',
  'longValue',
  'stringValue',
  'structValue'
]

/********************************************************************/
/**  PRIVATE METHODS                                               **/
/********************************************************************/

// Simple error function
const error = (...err) => { throw Error(...err) }

// Parse SQL statement from provided arguments
const parseSQL = args =>
  typeof args[0] === 'string' ? args[0]
  : typeof args[0] === 'object' && typeof args[0].sql === 'string' ? args[0].sql
  : error('No \'sql\' statement provided.')

// Parse the parameters from provided arguments
const parseParams = args =>
  Array.isArray(args[0].parameters) ? args[0].parameters
  : typeof args[0].parameters === 'object' ? [args[0].parameters]
  : Array.isArray(args[1]) ? args[1]
  : typeof args[1] === 'object' ? [args[1]]
  : args[0].parameters ? error('\'parameters\' must be an object or array')
  : args[1] ? error('Parameters must be an object or array')
  : []

// Parse the supplied database, or default to config
const parseDatabase = (config,args) =>
  config.transactionId ? config.database
  : typeof args[0].database === 'string' ? args[0].database
  : args[0].database ? error('\'database\' must be a string.')
  : config.database ? config.database
  : undefined // removed for #47 - error('No \'database\' provided.')

// Parse the supplied hydrateColumnNames command, or default to config
const parseHydrate = (config,args) =>
  typeof args[0].hydrateColumnNames === 'boolean' ? args[0].hydrateColumnNames
  : args[0].hydrateColumnNames ? error('\'hydrateColumnNames\' must be a boolean.')
  : config.hydrateColumnNames

// Parse the supplied format options, or default to config
const parseFormatOptions = (config,args) =>
  typeof args[0].formatOptions === 'object' ? {
    deserializeDate: typeof args[0].formatOptions.deserializeDate === 'boolean' ? args[0].formatOptions.deserializeDate
    : args[0].formatOptions.deserializeDate ? error('\'formatOptions.deserializeDate\' must be a boolean.')
    : config.formatOptions.deserializeDate,
    treatAsLocalDate: typeof args[0].formatOptions.treatAsLocalDate == 'boolean' ? args[0].formatOptions.treatAsLocalDate
    : args[0].formatOptions.treatAsLocalDate ? error('\'formatOptions.treatAsLocalDate\' must be a boolean.')
    : config.formatOptions.treatAsLocalDate
  }
  : args[0].formatOptions ? error('\'formatOptions\' must be an object.')
  : config.formatOptions

// Prepare method params w/ supplied inputs if an object is passed
const prepareParams = ({ secretArn,resourceArn },args) => {
  return Object.assign(
    { secretArn,resourceArn }, // return Arns
    typeof args[0] === 'object' ?
      omit(args[0],['hydrateColumnNames','parameters']) : {} // merge any inputs
  )
}

// Utility function for removing certain keys from an object
const omit = (obj,values) => Object.keys(obj).reduce((acc,x) =>
  values.includes(x) ? acc : Object.assign(acc,{ [x]: obj[x] })
,{})

// Utility function for picking certain keys from an object
const pick = (obj,values) => Object.keys(obj).reduce((acc,x) =>
  values.includes(x) ? Object.assign(acc,{ [x]: obj[x] }) : acc
,{})

// Utility function for flattening arrays
const flatten = arr => arr.reduce((acc,x) => acc.concat(x),[])

// Normize parameters so that they are all in standard format
const normalizeParams = params => params.reduce((acc, p) =>
  Array.isArray(p) ? acc.concat([normalizeParams(p)])
  : (
    (Object.keys(p).length === 2 && p.name && typeof p.value !== 'undefined') ||
    (Object.keys(p).length === 3 && p.name && typeof p.value !== 'undefined' && p.cast)
  ) ? acc.concat(p)
    : acc.concat(splitParams(p))
, []) // end reduce

// Prepare parameters
const processParams = (engine,sql,sqlParams,params,formatOptions,row=0) => {
  return {
    processedParams: params.reduce((acc,p) => {
      if (Array.isArray(p)) {
        const result = processParams(engine,sql,sqlParams,p,formatOptions,row)
        if (row === 0) { sql = result.escapedSql; row++ }
        return acc.concat([result.processedParams])
      } else if (sqlParams[p.name]) {
        if (sqlParams[p.name].type === 'n_ph') {
          if (p.cast) {
            const regex = new RegExp(':' + p.name + '\\b', 'g')
            sql = sql.replace(
              regex,
              engine === 'pg'
                ? `:${p.name}::${p.cast}`
                : `CAST(:${p.name} AS ${p.cast})`
            )
          }
          acc.push(formatParam(p.name,p.value,formatOptions))
        } else if (row === 0) {
          const regex = new RegExp('::' + p.name + '\\b', 'g')
          sql = sql.replace(regex, sqlString.escapeId(p.value))
        }
        return acc
      } else {
        return acc
      }
    },[]),
    escapedSql: sql
  }
}

// Converts parameter to the name/value format
const formatParam = (n,v,formatOptions) => formatType(n,v,getType(v),getTypeHint(v),formatOptions)

// Converts object params into name/value format
const splitParams = p => Object.keys(p).reduce((arr,x) =>
  arr.concat({ name: x, value: p[x] }),[])

// Get all the sql parameters and assign them types
const getSqlParams = sql => {
  // TODO: probably need to remove comments from the sql
  // TODO: placeholders?
  // sql.match(/\:{1,2}\w+|\?+/g).map((p,i) => {
  return (sql.match(/:{1,2}\w+/g) || []).map((p) => {
    // TODO: future support for placeholder parsing?
    // return p === '??' ? { type: 'id' } // identifier
    //   : p === '?' ? { type: 'ph', label: '__d'+i  } // placeholder
    return p.startsWith('::') ? { type: 'n_id', label: p.substr(2) } // named id
      : { type: 'n_ph', label: p.substr(1) } // named placeholder
  }).reduce((acc,x) => {
    return Object.assign(acc,
      {
        [x.label]: {
          type: x.type
        }
      }
    )
  },{}) // end reduce
}

// Gets the value type and returns the correct value field name
// TODO: Support more types as the are released
const getType = val =>
  typeof val === 'string' ? 'stringValue'
  : typeof val === 'boolean' ? 'booleanValue'
  : typeof val === 'number' && parseInt(val) === val ? 'longValue'
  : typeof val === 'number' && parseFloat(val) === val ? 'doubleValue'
  : val === null ? 'isNull'
  : isDate(val) ? 'stringValue'
  : Buffer.isBuffer(val) ? 'blobValue'
  // : Array.isArray(val) ? 'arrayValue' This doesn't work yet
  // TODO: there is a 'structValue' now for postgres
  : typeof val === 'object'
    && Object.keys(val).length === 1
    && supportedTypes.includes(Object.keys(val)[0]) ? null
  : undefined

// Hint to specify the underlying object type for data type mapping
const getTypeHint = val =>
  isDate(val) ? 'TIMESTAMP' : undefined

const isDate = val =>
  val instanceof Date

// Creates a standard Data API parameter using the supplied inputs
const formatType = (name,value,type,typeHint,formatOptions) => {
  return Object.assign(
    typeHint != null ? { name, typeHint } : { name },
    type === null ? { value }
    : {
      value: {
        [type ? type : error(`'${name}' is an invalid type`)]
        : type === 'isNull' ? true
        : isDate(value) ? formatToTimeStamp(value, formatOptions && formatOptions.treatAsLocalDate)
        : value
      }
    }
  )
} // end formatType

// Formats the (UTC) date to the AWS accepted YYYY-MM-DD HH:MM:SS[.FFF] format
// See https://docs.aws.amazon.com/rdsdataservice/latest/APIReference/API_SqlParameter.html
const formatToTimeStamp = (date, treatAsLocalDate) => {
  const pad = (val,num=2) => '0'.repeat(num-(val + '').length) + val

  const year = treatAsLocalDate ? date.getFullYear() : date.getUTCFullYear()
  const month = (treatAsLocalDate ? date.getMonth() : date.getUTCMonth()) + 1 // Convert to human month
  const day = treatAsLocalDate ? date.getDate() : date.getUTCDate()

  const hours = treatAsLocalDate ? date.getHours() : date.getUTCHours()
  const minutes = treatAsLocalDate ? date.getMinutes() : date.getUTCMinutes()
  const seconds = treatAsLocalDate ? date.getSeconds() : date.getUTCSeconds()
  const ms = treatAsLocalDate ? date.getMilliseconds() : date.getUTCMilliseconds()

  const fraction = ms <= 0 ? '' : `.${pad(ms,3)}`

  return `${year}-${pad(month)}-${pad(day)} ${pad(hours)}:${pad(minutes)}:${pad(seconds)}${fraction}`
}

// Converts the string value to a Date object.
// If standard TIMESTAMP format (YYYY-MM-DD[ HH:MM:SS[.FFF]]) without TZ + treatAsLocalDate=false then assume UTC Date
// In all other cases convert value to datetime as-is (also values with TZ info)
const formatFromTimeStamp = (value,treatAsLocalDate) =>
  !treatAsLocalDate && /^\d{4}-\d{2}-\d{2}(\s\d{2}:\d{2}:\d{2}(\.\d+)?)?$/.test(value) ?
    new Date(value + 'Z') :
    new Date(value)

// Formats the results of a query response
const formatResults = (
  { // destructure results
    columnMetadata, // ONLY when hydrate or includeResultMetadata is true
    numberOfRecordsUpdated, // ONLY for executeStatement method
    records, // ONLY for executeStatement method
    generatedFields, // ONLY for INSERTS
    updateResults // ONLY on batchExecuteStatement
  },
  hydrate,
  includeMeta,
  formatOptions
) => Object.assign(
  includeMeta ? { columnMetadata } : {},
  numberOfRecordsUpdated !== undefined && !records ? { numberOfRecordsUpdated } : {},
  records ? {
    records: formatRecords(records, columnMetadata, hydrate, formatOptions)
  } : {},
  updateResults ? { updateResults: formatUpdateResults(updateResults) } : {},
  generatedFields && generatedFields.length > 0 ?
    { insertId: generatedFields[0].longValue } : {}
)

// Processes records and either extracts Typed Values into an array, or
// object with named column labels
const formatRecords = (recs,columns,hydrate,formatOptions) => {

  // Create map for efficient value parsing
  let fmap = recs && recs[0] ? recs[0].map((x,i) => {
    return Object.assign({},
      columns ? { label: columns[i].label, typeName: columns[i].typeName } : {} ) // add column label and typeName
  }) : {}

  // Map over all the records (rows)
  return recs ? recs.map(rec => {

    // Reduce each field in the record (row)
    return rec.reduce((acc,field,i) => {

      // If the field is null, always return null
      if (field.isNull === true) {
        return hydrate ? // object if hydrate, else array
          Object.assign(acc,{ [fmap[i].label]: null })
          : acc.concat(null)

      // If the field is mapped, return the mapped field
      } else if (fmap[i] && fmap[i].field) {
        const value = formatRecordValue(field[fmap[i].field],fmap[i].typeName,formatOptions)
        return hydrate ? // object if hydrate, else array
          Object.assign(acc,{ [fmap[i].label]: value })
          : acc.concat(value)

      // Else discover the field type
      } else {

        // Look for non-null fields
        Object.keys(field).map(type => {
          if (type !== 'isNull' && field[type] !== null) {
            fmap[i]['field'] = type
          }
        })

        // Return the mapped field (this should NEVER be null)
        const value = formatRecordValue(field[fmap[i].field],fmap[i].typeName,formatOptions)
        return hydrate ? // object if hydrate, else array
          Object.assign(acc,{ [fmap[i].label]: value })
          : acc.concat(value)
      }

    }, hydrate ? {} : []) // init object if hydrate, else init array
  }) : [] // empty record set returns an array
} // end formatRecords

// Format record value based on its value, the database column's typeName and the formatting options
<<<<<<< HEAD
const formatRecordValue = (value,typeName,formatOptions) => formatOptions && formatOptions.deserializeDate &&
  ['DATE', 'DATETIME', 'TIMESTAMP', 'TIMESTAMPTZ', 'TIMESTAMP WITH TIME ZONE'].includes(typeName.toUpperCase())
  ? formatFromTimeStamp(value,(formatOptions && formatOptions.treatAsLocalDate) || typeName === 'TIMESTAMP WITH TIME ZONE')
  : value
=======
const formatRecordValue = (value,typeName,formatOptions) => {
  if(formatOptions && formatOptions.deserializeDate && ['DATE', 'DATETIME', 'TIMESTAMP', 'TIMESTAMP WITH TIME ZONE'].includes(typeName)) {
    return formatFromTimeStamp(value,(formatOptions && formatOptions.treatAsLocalDate) || typeName === 'TIMESTAMP WITH TIME ZONE')
  } else if (typeName === 'JSON') {
    return JSON.parse(value)
  } else {
    return value
  }
}
>>>>>>> dd30fd60

// Format updateResults and extract insertIds
const formatUpdateResults = res => res.map(x => {
  return x.generatedFields && x.generatedFields.length > 0 ?
    { insertId: x.generatedFields[0].longValue } : {}
})


// Merge configuration data with supplied arguments
const mergeConfig = (initialConfig,args) =>
  Object.assign(initialConfig,args)



/********************************************************************/
/**  QUERY MANAGEMENT                                              **/
/********************************************************************/

// Query function (use standard form for `this` context)
const query = async function(config,..._args) {
  // Flatten array if nested arrays (fixes #30)
  const args = Array.isArray(_args[0]) ? flatten(_args) : _args

  // Parse and process sql
  const sql = parseSQL(args)
  const sqlParams = getSqlParams(sql)

  // Parse hydration setting
  const hydrateColumnNames = parseHydrate(config,args)

  // Parse data format settings
  const formatOptions = parseFormatOptions(config,args)

  // Parse and normalize parameters
  const parameters = normalizeParams(parseParams(args))

  // Process parameters and escape necessary SQL
  const { processedParams,escapedSql } = processParams(config.engine,sql,sqlParams,parameters,formatOptions)

  // Determine if this is a batch request
  const isBatch = processedParams.length > 0
    && Array.isArray(processedParams[0])

  // Create/format the parameters
  const params = Object.assign(
    prepareParams(config,args),
    {
      database: parseDatabase(config,args), // add database
      sql: escapedSql // add escaped sql statement
    },
    // Only include parameters if they exist
    processedParams.length > 0 ?
      // Batch statements require parameterSets instead of parameters
      { [isBatch ? 'parameterSets' : 'parameters']: processedParams } : {},
    // Force meta data if set and not a batch
    hydrateColumnNames && !isBatch ? { includeResultMetadata: true } : {},
    // If a transactionId is passed, overwrite any manual input
    config.transactionId ? { transactionId: config.transactionId } : {}
  ) // end params

  try { // attempt to run the query  

    // Capture the result for debugging
    let result = await (isBatch ? config.RDS.batchExecuteStatement(params).promise()
      : config.RDS.executeStatement(params).promise())

    // Format and return the results
    return formatResults(
      result,
      hydrateColumnNames,
      args[0].includeResultMetadata === true,
      formatOptions
    )

  } catch(e) {

    if (this && this.rollback) {
      let rollback = await config.RDS.rollbackTransaction(
        pick(params,['resourceArn','secretArn','transactionId'])
      ).promise()

      this.rollback(e,rollback)
    }
    // Throw the error
    throw e
  }

} // end query



/********************************************************************/
/**  TRANSACTION MANAGEMENT                                        **/
/********************************************************************/

// Init a transaction object and return methods
const transaction = (config,_args) => {

  let args = typeof _args === 'object' ? [_args] : [{}]
  let queries = [] // keep track of queries
  let rollback = () => {} // default rollback event

  const txConfig = Object.assign(
    prepareParams(config,args),
    {
      database: parseDatabase(config,args), // add database
      hydrateColumnNames: parseHydrate(config,args), // add hydrate
      formatOptions: parseFormatOptions(config,args), // add formatOptions
      RDS: config.RDS // reference the RDSDataService instance
    }
  )

  return {
    query: function(...args) {
      if (typeof args[0] === 'function') {
        queries.push(args[0])
      } else {
        queries.push(() => [...args])
      }
      return this
    },
    rollback: function(fn) {
      if (typeof fn === 'function') { rollback = fn }
      return this
    },
    commit: async function() { return await commit(txConfig,queries,rollback) }
  }
}

// Commit transaction by running queries
const commit = async (config,queries,rollback) => {

  let results = [] // keep track of results

  // Start a transaction
  const { transactionId } = await config.RDS.beginTransaction(
    pick(config,['resourceArn','secretArn','database'])
  ).promise()

  // Add transactionId to the config
  let txConfig = Object.assign(config, { transactionId })

  // Loop through queries
  for (let i = 0; i < queries.length; i++) {
    // Execute the queries, pass the rollback as context
    let result = await query.apply({rollback},[config,queries[i](results[results.length-1],results)])
    // Add the result to the main results accumulator
    results.push(result)
  }

  // Commit our transaction
  const { transactionStatus } = await txConfig.RDS.commitTransaction(
    pick(config,['resourceArn','secretArn','transactionId'])
  ).promise()

  // Add the transaction status to the results
  results.push({transactionStatus})

  // Return the results
  return results
}

/********************************************************************/
/**  INSTANTIATION                                                 **/
/********************************************************************/

// Export main function
/**
 * Create a Data API client instance
 * @param {object} params
 * @param {'mysql'|'pg'} [params.engine=mysql] The type of database (MySQL or Postgres)
 * @param {string} params.resourceArn The ARN of your Aurora Serverless Cluster
 * @param {string} params.secretArn The ARN of the secret associated with your
 *   database credentials
 * @param {string} [params.database] The name of the database
 * @param {boolean} [params.hydrateColumnNames=true] Return objects with column
 *   names as keys
 * @param {object} [params.options={}] Configuration object passed directly
 *   into RDSDataService
 * @param {object} [params.formatOptions] Date-related formatting options
 * @param {boolean} [params.formatOptions.deserializeDate=false]
 * @param {boolean} [params.formatOptions.treatAsLocalDate=false]
 * @param {boolean} [params.keepAlive] DEPRECATED
 * @param {boolean} [params.sslEnabled=true] DEPRECATED
 * @param {string} [params.region] DEPRECATED
 *
 */
const init = params => {

  // Set the options for the RDSDataService
  const options = typeof params.options === 'object' ? params.options
    : params.options !== undefined ? error('\'options\' must be an object')
    : {}

  // Update the AWS http agent with the region
  if (typeof params.region === 'string') {
    options.region = params.region
  }

  // Disable ssl if wanted for local development
  if (params.sslEnabled === false) {
    options.sslEnabled = false
  }

  // Set the configuration for this instance
  const config = {
    // Require engine
    engine: typeof params.engine === 'string' ?
      params.engine
      : 'mysql',

    // Require secretArn
    secretArn: typeof params.secretArn === 'string' ?
      params.secretArn
      : error('\'secretArn\' string value required'),

    // Require resourceArn
    resourceArn: typeof params.resourceArn === 'string' ?
      params.resourceArn
      : error('\'resourceArn\' string value required'),

    // Load optional database
    database: typeof params.database === 'string' ?
      params.database
      : params.database !== undefined ? error('\'database\' must be a string')
      : undefined,

    // Load optional schema DISABLED for now since this isn't used with MySQL
    // schema: typeof params.schema === 'string' ? params.schema
    //   : params.schema !== undefined ? error(`'schema' must be a string`)
    //   : undefined,

    // Set hydrateColumnNames (default to true)
    hydrateColumnNames:
      typeof params.hydrateColumnNames === 'boolean' ?
        params.hydrateColumnNames : true,

    // Value formatting options. For date the deserialization is enabled and (re)stored as UTC
    formatOptions: {
      deserializeDate:
        typeof params.formatOptions === 'object' && params.formatOptions.deserializeDate === false ? false : true,
      treatAsLocalDate:
        typeof params.formatOptions === 'object' && params.formatOptions.treatAsLocalDate
    },

    // TODO: Put this in a separate module for testing?
    // Create an instance of RDSDataService
    RDS: params.AWS ? new params.AWS.RDSDataService(options) : new AWS.RDSDataService(options)

  } // end config

  // Return public methods
  return {
    // Query method, pass config and parameters
    query: (...x) => query(config,...x),
    // Transaction method, pass config and parameters
    transaction: (x) => transaction(config,x),

    // Export promisified versions of the RDSDataService methods
    batchExecuteStatement: (args) =>
      config.RDS.batchExecuteStatement(
        mergeConfig(pick(config,['resourceArn','secretArn','database']),args)
      ).promise(),
    beginTransaction: (args) =>
      config.RDS.beginTransaction(
        mergeConfig(pick(config,['resourceArn','secretArn','database']),args)
      ).promise(),
    commitTransaction: (args) =>
      config.RDS.commitTransaction(
        mergeConfig(pick(config,['resourceArn','secretArn']),args)
      ).promise(),
    executeStatement: (args) =>
      config.RDS.executeStatement(
        mergeConfig(pick(config,['resourceArn','secretArn','database']),args)
      ).promise(),
    rollbackTransaction: (args) =>
      config.RDS.rollbackTransaction(
        mergeConfig(pick(config,['resourceArn','secretArn']),args)
      ).promise()
  }

} // end exports

module.exports = init<|MERGE_RESOLUTION|>--- conflicted
+++ resolved
@@ -316,14 +316,8 @@
 } // end formatRecords
 
 // Format record value based on its value, the database column's typeName and the formatting options
-<<<<<<< HEAD
-const formatRecordValue = (value,typeName,formatOptions) => formatOptions && formatOptions.deserializeDate &&
-  ['DATE', 'DATETIME', 'TIMESTAMP', 'TIMESTAMPTZ', 'TIMESTAMP WITH TIME ZONE'].includes(typeName.toUpperCase())
-  ? formatFromTimeStamp(value,(formatOptions && formatOptions.treatAsLocalDate) || typeName === 'TIMESTAMP WITH TIME ZONE')
-  : value
-=======
 const formatRecordValue = (value,typeName,formatOptions) => {
-  if(formatOptions && formatOptions.deserializeDate && ['DATE', 'DATETIME', 'TIMESTAMP', 'TIMESTAMP WITH TIME ZONE'].includes(typeName)) {
+  if(formatOptions && formatOptions.deserializeDate && ['DATE', 'DATETIME', 'TIMESTAMP', 'TIMESTAMPTZ', 'TIMESTAMP WITH TIME ZONE'].includes(typeName)) {
     return formatFromTimeStamp(value,(formatOptions && formatOptions.treatAsLocalDate) || typeName === 'TIMESTAMP WITH TIME ZONE')
   } else if (typeName === 'JSON') {
     return JSON.parse(value)
@@ -331,7 +325,6 @@
     return value
   }
 }
->>>>>>> dd30fd60
 
 // Format updateResults and extract insertIds
 const formatUpdateResults = res => res.map(x => {
