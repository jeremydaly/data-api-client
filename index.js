'use strict'

/*
 * This module provides a simplified interface into the Aurora Serverless
 * Data API by abstracting away the notion of field values.
 *
 * More detail regarding the Aurora Serverless Data APIcan be found here:
 * https://docs.aws.amazon.com/AmazonRDS/latest/AuroraUserGuide/data-api.html
 *
 * @author Jeremy Daly <jeremy@jeremydaly.com>
 * @version 1.0.0-beta
 * @license MIT
 */

// Require the aws-sdk. This is a dev dependency, so if being used
// outside of a Lambda execution environment, it must be manually installed.
const AWS = require('aws-sdk')

// Require sqlstring to add additional escaping capabilities
const sqlString = require('sqlstring')

/**********************************************************************/
/** Enable HTTP Keep-Alive per https://vimeo.com/287511222          **/
/** This dramatically increases the speed of subsequent HTTP calls  **/
/**********************************************************************/

  const https = require('https')

  const sslAgent = new https.Agent({
    keepAlive: true,
    maxSockets: 50, // same as aws-sdk
    rejectUnauthorized: true  // same as aws-sdk
  })
  sslAgent.setMaxListeners(0) // same as aws-sdk


/********************************************************************/
/**  PRIVATE METHODS                                               **/
/********************************************************************/

  // Simple error function
  const error = (...err) => { throw Error(...err) }

  // Parse SQL statement from provided arguments
  const parseSQL = args =>
    typeof args[0] === 'string' ? args[0]
    : typeof args[0] === 'object' && typeof args[0].sql === 'string' ? args[0].sql
    : error(`No 'sql' statement provided.`)

  // Parse the parameters from provided arguments
  const parseParams = args =>
    Array.isArray(args[0].parameters) ? args[0].parameters
    : typeof args[0].parameters === 'object' ? [args[0].parameters]
    : Array.isArray(args[1]) ? args[1]
    : typeof args[1] === 'object' ? [args[1]]
    : args[0].parameters ? error(`'parameters' must be an object or array`)
    : args[1] ?  error(`Parameters must be an object or array`)
    : []

  // Parse the supplied database, or default to config
  const parseDatabase = (config,args) =>
    config.transactionId ? config.database
    : typeof args[0].database === 'string' ? args[0].database
    : args[0].database ? error(`'database' must be a string.`)
    : config.database ? config.database
    : error(`No 'database' provided.`)

  // Parse the supplied hydrateColumnNames command, or default to config
  const parseHydrate = (config,args) =>
    typeof args[0].hydrateColumnNames === 'boolean' ? args[0].hydrateColumnNames
    : args[0].hydrateColumnNames ? error(`'hydrateColumnNames' must be a boolean.`)
    : config.hydrateColumnNames

  // Prepare method params w/ supplied inputs if an object is passed
  const prepareParams = ({ secretArn,resourceArn },args) => {
    return Object.assign(
      { secretArn,resourceArn }, // return Arns
      typeof args[0] === 'object' ?
        omit(args[0],['hydrateColumnNames','parameters']) : {} // merge any inputs
    )
  }

  // Utility function for removing certain keys from an object
  const omit = (obj,values) => Object.keys(obj).reduce((acc,x) =>
    values.includes(x) ? acc : Object.assign(acc,{ [x]: obj[x] })
  ,{})

  // Utility function for picking certain keys from an object
  const pick = (obj,values) => Object.keys(obj).reduce((acc,x) =>
    values.includes(x) ? Object.assign(acc,{ [x]: obj[x] }) : acc
  ,{})

  // Utility function for flattening arrays
  const flatten = arr => arr.reduce((acc,x) => acc.concat(x),[])

  // Normize parameters so that they are all in standard format
  const normalizeParams = params => params.reduce((acc,p) =>
    Array.isArray(p) ? acc.concat([normalizeParams(p)])
      : Object.keys(p).length === 2 && p.name && p.value ? acc.concat(p)
      : acc.concat(splitParams(p))
  ,[]) // end reduce

  // Annotate parameters with correct types
  const annotateParams = params => params.reduce((acc,p) =>
    Array.isArray(p) ? acc.concat([annotateParams(p)])
      : Object.keys(p).length === 2 && p.name && p.value ? acc.concat(p)
      : acc.concat(
        formatParam(Object.keys(p)[0],Object.values(p)[0])
      )
  ,[]) // end reduce


  // Prepare parameters
  const processParams = (sql,sqlParams,params,row=0) => {
    return {
      processedParams: params.reduce((acc,p,i) => {
        if (Array.isArray(p)) {
          let result = processParams(sql,sqlParams,p,row)
          if (row === 0) { sql = result.escapedSql; row++ }
          return acc.concat([result.processedParams])
        } else if (sqlParams[p.name]) {
          if (sqlParams[p.name].type === 'n_ph') {
            acc[sqlParams[p.name].index] = formatParam(p.name,p.value)
          } else if (row === 0) {
            let regex = new RegExp('::' + p.name + '\\b','g')
            sql = sql.replace(regex,sqlString.escapeId(p.value))
          }
          return acc
        } else {
          return acc
        }
      },[]),
      escapedSql: sql
    }
  }

  // Converts parameter to the name/value format
  const formatParam = (n,v) => formatType(n,v,getType(v))

  const splitParams = p => Object.keys(p).reduce((arr,x) =>
    arr.concat({ name: x, value: p[x] }),[])

  // This appears to be a bug, so hopefully it will go away soon, but named
  // parameters will *not* work if they are out of order! :facepalm:
  const getSqlParams = sql => {
    let p = 0 // position index for named parameters
    // TODO: probably need to remove comments from the sql
    // TODO: placeholders?
    // sql.match(/\:{1,2}\w+|\?+/g).map((p,i) => {
    return (sql.match(/\:{1,2}\w+/g) || []).map((p,i) => {
      return p === '??' ? { type: 'id' } // identifier
        : p === '?' ? { type: 'ph', label: '__d'+i  } // placeholder
        : p.startsWith('::') ? { type: 'n_id', label: p.substr(2) } // named id
        : { type: 'n_ph', label: p.substr(1) } // named placeholder
    }).reduce((acc,x,i) => {
      return Object.assign(acc,
        {
          [x.label]: {
            type: x.type, index: x.type === 'n_ph' ? p++ : undefined
          }
        }
      )
    },{}) // end reduce
  }

  // Gets the value type and returns the correct value field name
  // TODO: Support more types as the are released
  const getType = val =>
    typeof val === 'string' ? 'stringValue'
    : typeof val === 'boolean' ? 'booleanValue'
    : typeof val === 'number' && parseInt(val) === val ? 'longValue'
    : typeof val === 'number' && parseFloat(val) === val ? 'doubleValue'
    : val === null ? 'isNull'
    : Buffer.isBuffer(val) ? 'blobValue'
    // : Array.isArray(val) ? 'arrayValue' This doesn't work yet
    : undefined

  // Creates a standard Data API parameter using the supplied inputs
  const formatType = (name,value,type) => {
    return {
      name,
      value: {
        [type ? type : error(`'${name}'' is an invalid type`)] :
          type === 'isNull' ? true : value
      }
    }
  } // end formatType

  // Formats the results of a query response
  // TODO: Support generatedFields (use case insertId)
  const formatResults = (
    { // destructure results
      columnMetadata, // ONLY when hydrate or includeResultMetadata is true
      numberOfRecordsUpdated, // ONLY for executeStatement method
      records, // ONLY for executeStatement method
      generatedFields, // ONLY for INSERTS
      updateResults // ONLY on batchExecuteStatement
    },
    hydrate,
    includeMeta
  ) =>
    Object.assign(
      includeMeta ? { columnMetadata } : {},
      numberOfRecordsUpdated !== undefined ? { numberOfRecordsUpdated } : {},
      records ? {
        records: formatRecords(records, hydrate ? columnMetadata : false)
      } : {},
      updateResults ? { updateResults: formatUpdateResults(updateResults) } : {},
      generatedFields && generatedFields.length > 0 ?
        { insertId: generatedFields[0].longValue } : {}
    )

  // Processes records and either extracts Typed Values into an array, or
  // object with named column labels
  const formatRecords = (recs,columns) => {

    // Create map for efficient value parsing
    let fmap = recs && recs[0] ? recs[0].map((x,i) => {
      return Object.assign({},
        columns ? { label: columns[i].label } : {} ) // add column labels
    }) : {}

    // Map over all the records (rows)
    return recs ? recs.map(rec => {

      // Reduce each field in the record (row)
      return rec.reduce((acc,field,i) => {

        // If the field is null, always return null
        if (field.isNull === true) {
          return columns ? // object if hydrate, else array
            Object.assign(acc,{ [fmap[i].label]: null })
            : acc.concat(null)

        // If the field is mapped, return the mapped field
        } else if (fmap[i] && fmap[i].field) {
          return columns ? // object if hydrate, else array
            Object.assign(acc,{ [fmap[i].label]: field[fmap[i].field] })
            : acc.concat(field[fmap[i].field])

        // Else discover the field type
        } else {

          // Look for non-null fields
          Object.keys(field).map(type => {
            if (type !== 'isNull' && field[type] !== null) {
              fmap[i]['field'] = type
            }
          })

          // Return the mapped field (this should NEVER be null)
          return columns ? // object if hydrate, else array
            Object.assign(acc,{ [fmap[i].label]: field[fmap[i].field] })
            : acc.concat(field[fmap[i].field])
        }

      }, columns ? {} : []) // init object if hydrate, else init array
    }) : [] // empty record set returns an array
  } // end formatRecords

  // Format updateResults and extract insertIds
  const formatUpdateResults = res => res.map(x => {
    return x.generatedFields && x.generatedFields.length > 0 ?
      { insertId: x.generatedFields[0].longValue } : {}
  })


  // Merge configuration data with supplied arguments
  const mergeConfig = ({secretArn,resourceArn,database},args) =>
    Object.assign({secretArn,resourceArn}, database ? {database} : {},args)



/********************************************************************/
/**  QUERY MANAGEMENT                                              **/
/********************************************************************/

  // Query function (use standard form for `this` context)
  const query = async function(config,..._args) {

    // Flatten passed in args to single depth array
    const args = flatten(_args)

    // Parse and process sql
    const sql = parseSQL(args)
    const sqlParams = getSqlParams(sql)

    // Parse hydration setting
    const hydrateColumnNames = parseHydrate(config,args)

    // Parse and normalize parameters
    const parameters = normalizeParams(parseParams(args))

    // Process parameters and escape necessary SQL
    const { processedParams,escapedSql } = processParams(sql,sqlParams,parameters)

    // Determine if this is a batch request
    const isBatch = processedParams.length > 0
      && Array.isArray(processedParams[0]) ? true : false

    const params = Object.assign(
      prepareParams(config,args),
      {
        database: parseDatabase(config,args), // add database
        sql: escapedSql // add escaped sql statement
      },
      // Only include parameters if they exist
      processedParams.length > 0 ?
        // Batch statements require parameterSets instead of parameters
        { [isBatch ? 'parameterSets' : 'parameters']: processedParams } : {},
      // Force meta data if set and not a batch
      hydrateColumnNames && !isBatch ? { includeResultMetadata: true } : {},
      // If a transactionId is passed, overwrite any manual input
      config.transactionId ? { transactionId: config.transactionId } : {}
    ) // end params

    try { // attempt to run the query

      // Capture the result for debugging
      let result = await (isBatch ? config.RDS.batchExecuteStatement(params).promise()
        : config.RDS.executeStatement(params).promise())

      // console.log(result)

      // Format and return the results
      return formatResults(
        result,
        hydrateColumnNames,
        args[0].includeResultMetadata === true ? true : false
      )

    } catch(e) {

      if (this && this.rollback) {
        let rollback = await config.RDS.rollbackTransaction(
          pick(params,['resourceArn','secretArn','transactionId'])
        ).promise()

        this.rollback(e,rollback)
      }
      // Throw the error
      throw e
    }

  } // end query



/********************************************************************/
/**  TRANSACTION MANAGEMENT                                        **/
/********************************************************************/

  // Init a transaction object and return methods
  const transaction = (config,_args) => {

    let args = typeof _args === 'object' ? [_args] : [{}]
    let queries = [] // keep track of queries
    let rollback = () => {} // default rollback event

    const txConfig = Object.assign(
      prepareParams(config,args),
      {
        database: parseDatabase(config,args), // add database
        hydrateColumnNames: parseHydrate(config,args), // add hydrate
        RDS: config.RDS // reference the RDSDataService instance
      }
    )

    return {
      query: function(...args) {
        if (typeof args[0] === 'function') {
          queries.push(args[0])
        } else {
          queries.push(() => [...args])
        }
        return this
      },
      rollback: function(fn) {
        if (typeof fn === 'function') { rollback = fn }
        return this
      },
      commit: async function() { return await commit(txConfig,queries,rollback) }
    }
  }

  // Commit transaction by running queries
  const commit = async (config,queries,rollback) => {

    let results = [] // keep track of results

    // Start a transaction
    const { transactionId } = await config.RDS.beginTransaction(
      pick(config,['resourceArn','secretArn','database'])
    ).promise()

    // Add transactionId to the config
    let txConfig = Object.assign(config, { transactionId })

    // Loop through queries
    for (let i = 0; i < queries.length; i++) {
      // Execute the queries, pass the rollback as context
      let result = await query.apply({rollback},[config,queries[i](results[results.length-1],results)])
      // Add the result to the main results accumulator
      results.push(result)
    }

    // Commit our transaction
    const { transactionStatus } = await txConfig.RDS.commitTransaction(
      pick(config,['resourceArn','secretArn','transactionId'])
    ).promise()

    // Add the transaction status to the results
    results.push({transactionStatus})

    // Return the results
    return results
  }

/********************************************************************/
/**  INSTANTIATION                                                 **/
/********************************************************************/

// Export main function
module.exports = (params) => {

  // Set the options for the RDSDataService
  const options = typeof params.options === 'object' ? params.options
    : params.options !== undefined ? error(`'options' must be an object`)
    : {}

  // Check if http is wanted for local development
  const http = typeof params.http === 'boolean' ? params.http 
  : params.http !== undefined ? error(`'usehttp' must be a boolean`) 
  : false

  if (http) {
    AWS.config.update({ sslEnabled: false })
  } else {
    // Update the default AWS http agent with our new sslAgent
    if (typeof params.keepAlive !== false) {
      AWS.config.update({ httpOptions: { agent: sslAgent } })
    }  
  }
<<<<<<< HEAD

  // Update the AWS http agent with the region
  if (typeof params.region === "string") {
    AWS.config.update({ region: params.region });
  }

=======
  
>>>>>>> 357864ac
  // Set the configuration for this instance
  const config = {

    // Require secretArn
    secretArn: typeof params.secretArn === 'string' ? params.secretArn
      : error(`'secretArn' string value required`),

    // Require resourceArn
    resourceArn: typeof params.resourceArn === 'string' ? params.resourceArn
     : error(`'resourceArn' string value required`),

    // Load optional database
    database: typeof params.database === 'string' ? params.database
      : params.database !== undefined ? error(`'database' must be a string`)
      : undefined,

    // Load optional schema DISABLED for now since this isn't used with MySQL
    // schema: typeof params.schema === 'string' ? params.schema
    //   : params.schema !== undefined ? error(`'schema' must be a string`)
    //   : undefined,

    // Set hydrateColumnNames (default to true)
    hydrateColumnNames:
      typeof params.hydrateColumnNames === 'boolean' ?
        params.hydrateColumnNames : true,

    // TODO: Put this in a separate module for testing?
    // Create an instance of RDSDataService
    RDS: new AWS.RDSDataService(options)

  } // end config

  // Return public methods
  return {
    // Query method, pass config and parameters
    query: (...x) => query(config,...x),
    // Transaction method, pass config and parameters
    transaction: (x) => transaction(config,x),

    // Export promisified versions of the RDSDataService methods
    batchExecuteStatement: (args) =>
      config.RDS.batchExecuteStatement(
        mergeConfig(pick(config,['resourceArn','secretArn','database']),args)
      ).promise(),
    beginTransaction: (args) =>
      config.RDS.beginTransaction(
        mergeConfig(pick(config,['resourceArn','secretArn','database']),args)
      ).promise(),
    commitTransaction: (args) =>
      config.RDS.commitTransaction(
        mergeConfig(pick(config,['resourceArn','secretArn']),args)
      ).promise(),
    executeStatement: (args) =>
      config.RDS.executeStatement(
        mergeConfig(pick(config,['resourceArn','secretArn','database']),args)
      ).promise(),
    rollbackTransaction: (args) =>
      config.RDS.rollbackTransaction(
        mergeConfig(pick(config,['resourceArn','secretArn']),args)
      ).promise()
  }

} // end exports<|MERGE_RESOLUTION|>--- conflicted
+++ resolved
@@ -441,16 +441,13 @@
       AWS.config.update({ httpOptions: { agent: sslAgent } })
     }  
   }
-<<<<<<< HEAD
 
   // Update the AWS http agent with the region
   if (typeof params.region === "string") {
     AWS.config.update({ region: params.region });
   }
 
-=======
-  
->>>>>>> 357864ac
+
   // Set the configuration for this instance
   const config = {
 
